--- conflicted
+++ resolved
@@ -1,8 +1,4 @@
-<<<<<<< HEAD
-from leaderboardSnapshot import getLeaderboardSnapshot
-=======
 from api import getLeaderboardSnapshot
->>>>>>> 172df058
 import threading
 import time
 import json
@@ -95,7 +91,7 @@
         originalTag = tag
     
     if tag == 'nina' or tag == 'ninaisnoob':
-        return 'SALAMI'
+        return '{} is rank 69 in Antartica with 16969 mmr liiSwag'
 
     encodedTag = tag.encode('utf-8')
     text = "{} is not on any BG leaderboards liiCat".format(tag)
