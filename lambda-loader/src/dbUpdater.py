import json
import os
from datetime import datetime, timezone
from decimal import Decimal
<<<<<<< HEAD
from typing import Dict, List
import logging
import boto3
=======

import boto3
from api import getLeaderboardSnapshot
>>>>>>> fd761f8c

from api import getLeaderboardSnapshot
from logger import setup_logger

logger = setup_logger("dbUpdater")

<<<<<<< HEAD
def get_dynamodb_resource():
    """Get DynamoDB resource based on environment"""
    if os.environ.get("AWS_LAMBDA_FUNCTION_NAME"):
        return boto3.resource("dynamodb", region_name="us-east-1")
    else:
        return boto3.resource(
            "dynamodb",
            endpoint_url="http://localhost:8000",
            region_name="us-west-2",
            aws_access_key_id="dummy",
            aws_secret_access_key="dummy"
        )

def get_table_name():
    """Get the DynamoDB table name based on environment"""
    if os.environ.get('AWS_SAM_LOCAL') == 'true':
        return "lambda-test-table"
    elif os.environ.get('AWS_LAMBDA_FUNCTION_NAME'):
        return "HearthstoneLeaderboardV2"
    else:
        return "lambda-test-table"

def is_local_dynamodb():
    """Check if we're using local DynamoDB"""
    if os.environ.get('AWS_SAM_LOCAL') == 'true':
        return True
    if os.environ.get('AWS_LAMBDA_FUNCTION_NAME'):
        return False
    # If neither environment variable is set, assume local
    return True

def batch_get_with_retry(table, keys, projection_expression, max_retries=3):
    """Batch get items with retry logic"""
    if not keys:
        return []
        
    # Split into chunks of 100 (DynamoDB limit)
    all_items = []
    for i in range(0, len(keys), 100):
        chunk = keys[i:i + 100]
        for retry in range(max_retries):
            try:
                kwargs = {
                    'RequestItems': {
                        table.name: {
                            'Keys': chunk,
                            'ProjectionExpression': projection_expression
                        }
                    }
                }
                if not is_local_dynamodb():
                    kwargs['ReturnConsumedCapacity'] = 'TOTAL'
                
                response = table.meta.client.batch_get_item(**kwargs)
                items = response['Responses'][table.name]
                all_items.extend(items)
                
                # Track capacity
                if is_local_dynamodb():
                    pass
                else:
                    for cc in response.get('ConsumedCapacity', []):
                        pass
                    
                break
            except Exception as e:
                if retry == max_retries - 1:
                    raise
                logger.info(f"Retry {retry + 1} for batch get")
                # Exponential backoff
    return all_items

def batch_write_with_retry(table, items, max_retries=3):
    """Batch write items with retry logic"""
    if not items:
        return
        
    # Split into chunks of 25 (DynamoDB limit)
    for i in range(0, len(items), 25):
        chunk = items[i:i + 25]
        for retry in range(max_retries):
            try:
                kwargs = {
                    'RequestItems': {
                        table.name: [{'PutRequest': {'Item': item}} for item in chunk]
                    }
                }
                if not is_local_dynamodb():
                    kwargs['ReturnConsumedCapacity'] = 'TOTAL'
                
                response = table.meta.client.batch_write_item(**kwargs)
                
                # Track capacity
                if is_local_dynamodb():
                    pass
                else:
                    for cc in response.get('ConsumedCapacity', []):
                        pass
                    
                break
            except Exception as e:
                if retry == max_retries - 1:
                    raise
                logger.info(f"Retry {retry + 1} for batch write")
                # Exponential backoff

def update_rating_histories(table, items_to_update, current_time):
    """Update rating histories for multiple items in batch"""
    if not items_to_update:
        return
        
    # Get all histories in one batch
    keys = [{
        'GameModeServerPlayer': item['GameModeServerPlayer'],
        'GameModeServer': item['GameModeServer']
    } for item in items_to_update]
    
    histories = batch_get_with_retry(table, keys, 'GameModeServerPlayer, RatingHistory')
    
    # Create a map for quick lookup
    history_map = {item['GameModeServerPlayer']: item.get('RatingHistory', []) for item in histories}
    
    # Prepare all updates
    updates = []
    for item in items_to_update:
        gms_player = item['GameModeServerPlayer']
        current_history = history_map.get(gms_player, [])
        
        # Add new rating to history
        new_history = current_history[-99:] if current_history else []  # Keep last 99 entries
        new_history.append({
            'Rating': item['LatestRating'],
            'Timestamp': current_time
        })
        
        # Create update item
        update_item = {
            'GameModeServerPlayer': gms_player,
            'GameModeServer': item['GameModeServer'],
            'PlayerName': item['PlayerName'],
            'GameMode': item['GameMode'],
            'Server': item['Server'],
            'CurrentRank': item['CurrentRank'],
            'LatestRating': item['LatestRating'],
            'RatingHistory': new_history
        }
        updates.append(update_item)
    
    # Write all updates in one batch
    batch_write_with_retry(table, updates)

def process_player_batch(table, players, game_mode, server, current_time):
    """Process a batch of players"""
    # Get current data for all players in one batch
    keys = [{
        'GameModeServerPlayer': f"{game_mode}#{server}#{p['PlayerName'].lower()}",
        'GameModeServer': f"{game_mode}#{server}"
    } for p in players]
    
    current_items = batch_get_with_retry(
        table, 
        keys,
        'GameModeServerPlayer, CurrentRank, LatestRating'
    )
    
    # Create a map for quick lookup
    current_map = {item['GameModeServerPlayer']: item for item in current_items}
    
    # Prepare updates
    updates_needed = []
    rating_history_needed = []
    num_updates = 0
    
    for player in players:
        gms_player = f"{game_mode}#{server}#{player['PlayerName'].lower()}"  # Use # as separator and lowercase player name
        gms = f"{game_mode}#{server}"
        current_item = current_map.get(gms_player)
        
        # Check if update needed
        if not current_item or (
            current_item.get('CurrentRank') != player['Rank'] or 
            current_item.get('LatestRating') != player['Rating']
        ):
            update_item = {
                'GameModeServerPlayer': gms_player,
                'GameModeServer': gms,
                'PlayerName': player['PlayerName'].lower(),  # Store player name in lowercase
                'GameMode': game_mode,
                'Server': server,
                'CurrentRank': player['Rank'],
                'LatestRating': player['Rating']
            }
            updates_needed.append(update_item)
            rating_history_needed.append(update_item)
            num_updates += 1
    
    # Batch write updates
    if updates_needed:
        batch_write_with_retry(table, updates_needed)
    
    # Update rating histories in batch
    if rating_history_needed:
        update_rating_histories(table, rating_history_needed, current_time)
    
    return num_updates
=======
>>>>>>> fd761f8c

def check_milestones(player_name, rating, game_mode, server, table):
    """Check if player has reached a new milestone"""
    try:
        # Current season is 14
        season = "14"
        season_game_mode_server = f"{season}-{game_mode}-{server}"

        logger.info(
            f"Checking milestones for {player_name} ({rating}) in {season_game_mode_server}"
        )

        # Get milestone table name from environment
        milestone_table_name = os.environ.get(
            "MILESTONE_TABLE_NAME", "MilestoneTracking"
        )
        logger.info(f"Using milestone table: {milestone_table_name}")

        # Use same resource as main table but different table name
        milestone_table = boto3.resource("dynamodb").Table(milestone_table_name)

        # Get highest milestone achieved for this server/mode
        response = milestone_table.query(
            KeyConditionExpression="SeasonGameModeServer = :sgs",
            ExpressionAttributeValues={":sgs": season_game_mode_server},
        )

        # Find next milestone to check
        items = response.get("Items", [])
        current_milestones = [int(float(item["Milestone"])) for item in items]
        logger.info(f"Current milestones: {current_milestones}")

        # Get highest possible milestone for this rating
        max_possible = (rating // 1000) * 1000

        next_milestone = 8000  # Start at 8k
        if current_milestones:
            highest_milestone = max(current_milestones)
            next_milestone = (highest_milestone // 1000 + 1) * 1000

        logger.info(
            f"Next milestone to check: {next_milestone} (max possible: {max_possible})"
        )

        # Check if player has reached next milestone
        if rating >= next_milestone and next_milestone <= max_possible:
            milestone_table.put_item(
                Item={
                    "SeasonGameModeServer": season_game_mode_server,
                    "Milestone": next_milestone,
                    "PlayerName": player_name,
                    "Timestamp": int(datetime.now(timezone.utc).timestamp()),
                    "Rating": rating,
                }
            )
            logger.info(
                f"New milestone: {player_name} reached {next_milestone} in {server}"
            )
        else:
            logger.info(f"No new milestone: {rating} < {next_milestone}")

    except Exception as e:
        logger.error(f"Error checking milestones: {str(e)}")

<<<<<<< HEAD
def get_milestone_table_name():
    """Get milestone table name based on environment"""
    if os.environ.get("AWS_LAMBDA_FUNCTION_NAME"):
        return os.environ.get("MILESTONE_TABLE_NAME", "MilestoneTracking")
    else:
        return "lambda-test-milestone-table"

def fetch_leaderboard_data(game_type: str, max_pages: int) -> dict:
    """Fetch leaderboard data for a specific game type"""
    logger.info(f"Fetching {game_type} data...")
    return getLeaderboardSnapshot(game_type=game_type, max_pages=max_pages)

def create_tasks(leaderboard_data: Dict[str, Dict[str, List[Dict]]]) -> List[Dict]:
    """Create tasks from leaderboard data"""
    tasks = []
    
    for game_mode, server_data in leaderboard_data.items():
        for server, data in server_data.items():
            # Convert dictionary to list of player data
            players = []
            for player_name, stats in data.get(game_mode, {}).items():
                players.append({
                    "PlayerName": player_name,
                    "Rank": stats["rank"],
                    "Rating": stats["rating"]
                })
            
            # Split into batches of 100 players
            for i in range(0, len(players), 100):
                batch = players[i:i + 100]
                tasks.append({
                    "game_mode": game_mode,
                    "server": server,
                    "players": batch
                })
    
    return tasks

def process_leaderboards(table, leaderboard_data: Dict[str, Dict[str, List[Dict]]], current_time: int) -> Dict[str, int]:
    """Process all leaderboards sequentially"""
    updates = {}
    
    for game_mode, server_data in leaderboard_data.items():
        # Convert game mode to database format
        mode_num = "0" if game_mode == "battlegrounds" else "1"
        for server, data in server_data.items():
            # Convert dictionary to list of player data
            players = []
            for player_name, stats in data.get(game_mode, {}).items():
                players.append({
                    "PlayerName": player_name,
                    "Rank": stats["rank"],
                    "Rating": stats["rating"]
                })
            
            # Process in batches of 100
            for i in range(0, len(players), 100):
                batch = players[i:i + 100]
                num_updates = process_player_batch(table, batch, mode_num, server, current_time)
                key = f"{mode_num}#{server}"  # Use # as separator for consistency
                updates[key] = updates.get(key, 0) + num_updates
                logger.info(f"[{key}] Processed batch with {num_updates} updates")
    
    return updates
=======
>>>>>>> fd761f8c

def lambda_handler(event, context):
    """AWS Lambda handler to fetch and store leaderboard data"""
    try:
<<<<<<< HEAD
        # Get max_pages from event or use default (40 pages = 1000 players)
        max_pages = event.get("max_pages", 40) if event else 40
        
        # Initialize DynamoDB
        table = get_dynamodb_resource().Table(get_table_name())
        
        # Get current timestamp
        current_time = int(datetime.now(timezone.utc).timestamp())
        
        # Fetch leaderboard data sequentially
        logger.info("Fetching battlegrounds data...")
        bg_data = fetch_leaderboard_data("battlegrounds", max_pages)
        logger.info("Fetching battlegroundsduo data...")
        duo_data = fetch_leaderboard_data("battlegroundsduo", max_pages)
        
        leaderboard_data = {
            "battlegrounds": bg_data,
            "battlegroundsduo": duo_data
        }
        
        # Process all leaderboards
        updates = process_leaderboards(table, leaderboard_data, current_time)
        
=======
        logger.info("Starting leaderboard fetch")

        # Get max_pages from event or use default (40 pages = 1000 players)
        max_pages = event.get("max_pages", 40)

        # Get DynamoDB table
        table_name = os.environ["TABLE_NAME"]

        # Initialize DynamoDB client
        dynamodb = boto3.resource("dynamodb", region_name="us-east-1")
        table = dynamodb.Table(table_name)

        # Get leaderboard data for both game modes
        bg_data = getLeaderboardSnapshot(game_type="battlegrounds", max_pages=max_pages)
        duo_data = getLeaderboardSnapshot(
            game_type="battlegroundsduo", max_pages=max_pages
        )

        def update_player_data(player_name, rank, rating, game_mode, server, table):
            """Update a player's data in DynamoDB"""
            try:
                # Normalize server name
                server_mapping = {"US": "NA", "EU": "EU", "AP": "AP"}
                server = server_mapping.get(server, server)

                # Create composite keys
                game_mode_server_player = f"{game_mode}#{server}#{player_name.lower()}"
                game_mode_server = f"{game_mode}#{server}"

                # Step 1: Fetch only CurrentRank and LatestRating
                response = table.get_item(
                    Key={
                        "GameModeServerPlayer": game_mode_server_player,
                        "GameModeServer": game_mode_server,
                    },
                    ProjectionExpression="CurrentRank, LatestRating"
                )

                # Extract current values or create new entry
                item = response.get("Item", None)
                current_rating = item.get("LatestRating") if item else None
                current_rank = item.get("CurrentRank") if item else None

                # Step 2: Determine if an update is needed
                current_time = int(datetime.now(timezone.utc).timestamp())
                rating_decimal = Decimal(str(rating))
                rank_decimal = Decimal(str(rank))

                should_update = (
                    not current_rating or
                    current_rating != rating_decimal or
                    current_rank != rank_decimal
                )

                if not item:
                    # Create new player entry
                    new_item = {
                        "GameModeServerPlayer": game_mode_server_player,
                        "GameModeServer": game_mode_server,
                        "PlayerName": player_name.lower(),
                        "GameMode": game_mode,
                        "Server": server,
                        "CurrentRank": rank_decimal,
                        "LatestRating": rating_decimal,
                        "RatingHistory": [[rating_decimal, current_time]],
                    }
                    table.put_item(Item=new_item)
                    logger.info(f"New player added: {player_name} with rating {rating} and rank {rank}")
                elif should_update:
                    # Update existing player entry
                    update_expression = "SET CurrentRank = :new_rank, LatestRating = :new_rating"
                    expression_attribute_values = {
                        ":new_rank": rank_decimal,
                        ":new_rating": rating_decimal,
                    }

                    if current_rating != rating_decimal:
                        update_expression += ", RatingHistory = list_append(if_not_exists(RatingHistory, :empty_list), :new_history)"
                        expression_attribute_values.update({
                            ":empty_list": [],
                            ":new_history": [[rating_decimal, current_time]],
                        })

                    table.update_item(
                        Key={
                            "GameModeServerPlayer": game_mode_server_player,
                            "GameModeServer": game_mode_server,
                        },
                        UpdateExpression=update_expression,
                        ExpressionAttributeValues=expression_attribute_values,
                    )
                    logger.info(f"Updated player {player_name}: {rating} (rank {rank})")

                # Check milestones for rank 1 player regardless of update
                if rank == 1:
                    logger.info(
                        f"Found rank 1 player: {player_name} ({rating}) in {server}"
                    )
                    check_milestones(player_name, rating, game_mode, server, table)

                return should_update or not item

            except Exception as e:
                logger.error(f"Error updating player {player_name}: {e}")
                return False

        # Process updates for each game mode
        updates = {"battlegrounds": 0, "battlegroundsduo": 0}

        for game_type, data in [
            ("battlegrounds", bg_data),
            ("battlegroundsduo", duo_data),
        ]:
            mode_num = "0" if game_type == "battlegrounds" else "1"
            for server, server_data in data.items():
                for mode, players in server_data.items():
                    for player_name, stats in players.items():
                        if update_player_data(
                            player_name=player_name,
                            rank=stats["rank"],
                            rating=stats["rating"],
                            game_mode=mode_num,
                            server=server,
                            table=table,
                        ):
                            updates[game_type] += 1

>>>>>>> fd761f8c
        return {
            "statusCode": 200,
            "body": json.dumps(
                {
                    "message": "Successfully updated leaderboard data",
                    "updates": updates,
                }
            ),
        }

    except Exception as e:
<<<<<<< HEAD
        logger.error(f"Error updating leaderboard data: {str(e)}")
        return {
            "statusCode": 500,
            "body": json.dumps({
                "error": str(e)
            })
        }

if __name__ == "__main__":
    lambda_handler(None, None)
=======
        logger.error(f"Error: {str(e)}")
        return {
            "statusCode": 500,
            "body": json.dumps({"error": f"Error updating leaderboard data: {str(e)}"}),
        }
>>>>>>> fd761f8c
<|MERGE_RESOLUTION|>--- conflicted
+++ resolved
@@ -2,22 +2,15 @@
 import os
 from datetime import datetime, timezone
 from decimal import Decimal
-<<<<<<< HEAD
 from typing import Dict, List
 import logging
 import boto3
-=======
-
-import boto3
-from api import getLeaderboardSnapshot
->>>>>>> fd761f8c
 
 from api import getLeaderboardSnapshot
 from logger import setup_logger
 
 logger = setup_logger("dbUpdater")
 
-<<<<<<< HEAD
 def get_dynamodb_resource():
     """Get DynamoDB resource based on environment"""
     if os.environ.get("AWS_LAMBDA_FUNCTION_NAME"):
@@ -223,8 +216,6 @@
         update_rating_histories(table, rating_history_needed, current_time)
     
     return num_updates
-=======
->>>>>>> fd761f8c
 
 def check_milestones(player_name, rating, game_mode, server, table):
     """Check if player has reached a new milestone"""
@@ -289,7 +280,6 @@
     except Exception as e:
         logger.error(f"Error checking milestones: {str(e)}")
 
-<<<<<<< HEAD
 def get_milestone_table_name():
     """Get milestone table name based on environment"""
     if os.environ.get("AWS_LAMBDA_FUNCTION_NAME"):
@@ -354,13 +344,10 @@
                 logger.info(f"[{key}] Processed batch with {num_updates} updates")
     
     return updates
-=======
->>>>>>> fd761f8c
 
 def lambda_handler(event, context):
     """AWS Lambda handler to fetch and store leaderboard data"""
     try:
-<<<<<<< HEAD
         # Get max_pages from event or use default (40 pages = 1000 players)
         max_pages = event.get("max_pages", 40) if event else 40
         
@@ -384,135 +371,6 @@
         # Process all leaderboards
         updates = process_leaderboards(table, leaderboard_data, current_time)
         
-=======
-        logger.info("Starting leaderboard fetch")
-
-        # Get max_pages from event or use default (40 pages = 1000 players)
-        max_pages = event.get("max_pages", 40)
-
-        # Get DynamoDB table
-        table_name = os.environ["TABLE_NAME"]
-
-        # Initialize DynamoDB client
-        dynamodb = boto3.resource("dynamodb", region_name="us-east-1")
-        table = dynamodb.Table(table_name)
-
-        # Get leaderboard data for both game modes
-        bg_data = getLeaderboardSnapshot(game_type="battlegrounds", max_pages=max_pages)
-        duo_data = getLeaderboardSnapshot(
-            game_type="battlegroundsduo", max_pages=max_pages
-        )
-
-        def update_player_data(player_name, rank, rating, game_mode, server, table):
-            """Update a player's data in DynamoDB"""
-            try:
-                # Normalize server name
-                server_mapping = {"US": "NA", "EU": "EU", "AP": "AP"}
-                server = server_mapping.get(server, server)
-
-                # Create composite keys
-                game_mode_server_player = f"{game_mode}#{server}#{player_name.lower()}"
-                game_mode_server = f"{game_mode}#{server}"
-
-                # Step 1: Fetch only CurrentRank and LatestRating
-                response = table.get_item(
-                    Key={
-                        "GameModeServerPlayer": game_mode_server_player,
-                        "GameModeServer": game_mode_server,
-                    },
-                    ProjectionExpression="CurrentRank, LatestRating"
-                )
-
-                # Extract current values or create new entry
-                item = response.get("Item", None)
-                current_rating = item.get("LatestRating") if item else None
-                current_rank = item.get("CurrentRank") if item else None
-
-                # Step 2: Determine if an update is needed
-                current_time = int(datetime.now(timezone.utc).timestamp())
-                rating_decimal = Decimal(str(rating))
-                rank_decimal = Decimal(str(rank))
-
-                should_update = (
-                    not current_rating or
-                    current_rating != rating_decimal or
-                    current_rank != rank_decimal
-                )
-
-                if not item:
-                    # Create new player entry
-                    new_item = {
-                        "GameModeServerPlayer": game_mode_server_player,
-                        "GameModeServer": game_mode_server,
-                        "PlayerName": player_name.lower(),
-                        "GameMode": game_mode,
-                        "Server": server,
-                        "CurrentRank": rank_decimal,
-                        "LatestRating": rating_decimal,
-                        "RatingHistory": [[rating_decimal, current_time]],
-                    }
-                    table.put_item(Item=new_item)
-                    logger.info(f"New player added: {player_name} with rating {rating} and rank {rank}")
-                elif should_update:
-                    # Update existing player entry
-                    update_expression = "SET CurrentRank = :new_rank, LatestRating = :new_rating"
-                    expression_attribute_values = {
-                        ":new_rank": rank_decimal,
-                        ":new_rating": rating_decimal,
-                    }
-
-                    if current_rating != rating_decimal:
-                        update_expression += ", RatingHistory = list_append(if_not_exists(RatingHistory, :empty_list), :new_history)"
-                        expression_attribute_values.update({
-                            ":empty_list": [],
-                            ":new_history": [[rating_decimal, current_time]],
-                        })
-
-                    table.update_item(
-                        Key={
-                            "GameModeServerPlayer": game_mode_server_player,
-                            "GameModeServer": game_mode_server,
-                        },
-                        UpdateExpression=update_expression,
-                        ExpressionAttributeValues=expression_attribute_values,
-                    )
-                    logger.info(f"Updated player {player_name}: {rating} (rank {rank})")
-
-                # Check milestones for rank 1 player regardless of update
-                if rank == 1:
-                    logger.info(
-                        f"Found rank 1 player: {player_name} ({rating}) in {server}"
-                    )
-                    check_milestones(player_name, rating, game_mode, server, table)
-
-                return should_update or not item
-
-            except Exception as e:
-                logger.error(f"Error updating player {player_name}: {e}")
-                return False
-
-        # Process updates for each game mode
-        updates = {"battlegrounds": 0, "battlegroundsduo": 0}
-
-        for game_type, data in [
-            ("battlegrounds", bg_data),
-            ("battlegroundsduo", duo_data),
-        ]:
-            mode_num = "0" if game_type == "battlegrounds" else "1"
-            for server, server_data in data.items():
-                for mode, players in server_data.items():
-                    for player_name, stats in players.items():
-                        if update_player_data(
-                            player_name=player_name,
-                            rank=stats["rank"],
-                            rating=stats["rating"],
-                            game_mode=mode_num,
-                            server=server,
-                            table=table,
-                        ):
-                            updates[game_type] += 1
-
->>>>>>> fd761f8c
         return {
             "statusCode": 200,
             "body": json.dumps(
@@ -524,21 +382,11 @@
         }
 
     except Exception as e:
-<<<<<<< HEAD
         logger.error(f"Error updating leaderboard data: {str(e)}")
-        return {
-            "statusCode": 500,
-            "body": json.dumps({
-                "error": str(e)
-            })
-        }
-
-if __name__ == "__main__":
-    lambda_handler(None, None)
-=======
-        logger.error(f"Error: {str(e)}")
         return {
             "statusCode": 500,
             "body": json.dumps({"error": f"Error updating leaderboard data: {str(e)}"}),
         }
->>>>>>> fd761f8c
+
+if __name__ == "__main__":
+    lambda_handler(None, None)