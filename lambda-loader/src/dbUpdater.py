import json
import os
from datetime import datetime, timezone
from decimal import Decimal
from typing import Dict, List
import logging
import boto3
<<<<<<< HEAD
import random
import time
from botocore.exceptions import ClientError

from api import getLeaderboardSnapshot
=======
>>>>>>> 7f8eb05a

from api import getLeaderboardSnapshot
from logger import setup_logger

logger = setup_logger("dbUpdater")

<<<<<<< HEAD
def exponential_backoff(attempt, base_delay=0.1, max_delay=5.0):
    """Calculate delay with exponential backoff and jitter"""
    delay = min(base_delay * (2 ** attempt), max_delay)
    jitter = random.uniform(0, 0.1 * delay)  # Add up to 10% jitter
    return delay + jitter

def handle_dynamodb_error(e: Exception, operation: str, retry: int, max_retries: int):
    """Handle DynamoDB errors with appropriate logging and retry logic"""
    if isinstance(e, ClientError):
        error_code = e.response['Error']['Code']
        if error_code == 'ProvisionedThroughputExceededException':
            if retry < max_retries - 1:
                delay = exponential_backoff(retry)
                logger.warning(f"{operation} - Throughput exceeded, retry {retry + 1}/{max_retries} after {delay:.2f}s")
                time.sleep(delay)
                return True
            else:
                logger.error(f"{operation} - Max retries ({max_retries}) reached for throughput exceeded")
        else:
            logger.error(f"{operation} - DynamoDB error: {error_code}")
    return False

=======
>>>>>>> 7f8eb05a
def get_dynamodb_resource():
    """Get DynamoDB resource based on environment"""
    if os.environ.get("AWS_LAMBDA_FUNCTION_NAME"):
        return boto3.resource("dynamodb", region_name="us-east-1")
    else:
        return boto3.resource(
            "dynamodb",
            endpoint_url="http://localhost:8000",
            region_name="us-west-2",
            aws_access_key_id="dummy",
            aws_secret_access_key="dummy"
        )

def get_table_name():
    """Get the DynamoDB table name based on environment"""
    if os.environ.get('AWS_SAM_LOCAL') == 'true':
        return "lambda-test-table"
    elif os.environ.get('AWS_LAMBDA_FUNCTION_NAME'):
        return "HearthstoneLeaderboardV2"
    else:
        return "lambda-test-table"

def is_local_dynamodb():
    """Check if we're using local DynamoDB"""
    if os.environ.get('AWS_SAM_LOCAL') == 'true':
        return True
    if os.environ.get('AWS_LAMBDA_FUNCTION_NAME'):
        return False
    # If neither environment variable is set, assume local
    return True

<<<<<<< HEAD
def batch_get_with_retry(table, keys, projection_expression, max_retries=5):
    """Batch get items with improved retry logic"""
=======
def batch_get_with_retry(table, keys, projection_expression, max_retries=3):
    """Batch get items with retry logic"""
>>>>>>> 7f8eb05a
    if not keys:
        return []
        
    # Split into chunks of 100 (DynamoDB limit)
    all_items = []
    for i in range(0, len(keys), 100):
        chunk = keys[i:i + 100]
<<<<<<< HEAD
        
=======
>>>>>>> 7f8eb05a
        for retry in range(max_retries):
            try:
                kwargs = {
                    'RequestItems': {
                        table.name: {
                            'Keys': chunk,
                            'ProjectionExpression': projection_expression
                        }
                    }
                }
                if not is_local_dynamodb():
                    kwargs['ReturnConsumedCapacity'] = 'TOTAL'
                
                response = table.meta.client.batch_get_item(**kwargs)
                items = response['Responses'][table.name]
                all_items.extend(items)
                
<<<<<<< HEAD
                # Handle unprocessed keys if any
                unprocessed = response.get('UnprocessedKeys', {}).get(table.name, {}).get('Keys', [])
                if unprocessed:
                    delay = exponential_backoff(retry)
                    logger.warning(f"Retrying {len(unprocessed)} unprocessed keys after {delay:.2f}s")
                    time.sleep(delay)
                    chunk = unprocessed
                    continue
                    
                break
                
            except Exception as e:
                should_retry = handle_dynamodb_error(e, "BatchGet", retry, max_retries)
                if not should_retry:
                    raise
                
    return all_items

def batch_write_with_retry(table, items, max_retries=5):
    """Batch write items with improved retry logic"""
=======
                # Track capacity
                if is_local_dynamodb():
                    pass
                else:
                    for cc in response.get('ConsumedCapacity', []):
                        pass
                    
                break
            except Exception as e:
                if retry == max_retries - 1:
                    raise
                logger.info(f"Retry {retry + 1} for batch get")
                # Exponential backoff
    return all_items

def batch_write_with_retry(table, items, max_retries=3):
    """Batch write items with retry logic"""
>>>>>>> 7f8eb05a
    if not items:
        return
        
    # Split into chunks of 25 (DynamoDB limit)
    for i in range(0, len(items), 25):
        chunk = items[i:i + 25]
<<<<<<< HEAD
        unprocessed = chunk
        
        for retry in range(max_retries):
            try:
                if not unprocessed:
                    break
                    
                kwargs = {
                    'RequestItems': {
                        table.name: [{'PutRequest': {'Item': item}} for item in unprocessed]
=======
        for retry in range(max_retries):
            try:
                kwargs = {
                    'RequestItems': {
                        table.name: [{'PutRequest': {'Item': item}} for item in chunk]
>>>>>>> 7f8eb05a
                    }
                }
                if not is_local_dynamodb():
                    kwargs['ReturnConsumedCapacity'] = 'TOTAL'
                
                response = table.meta.client.batch_write_item(**kwargs)
                
<<<<<<< HEAD
                # Handle unprocessed items
                unprocessed = []
                for item in response.get('UnprocessedItems', {}).get(table.name, []):
                    if 'PutRequest' in item:
                        unprocessed.append(item['PutRequest']['Item'])
                
                if unprocessed:
                    delay = exponential_backoff(retry)
                    logger.warning(f"Retrying {len(unprocessed)} unprocessed items after {delay:.2f}s")
                    time.sleep(delay)
                    continue
                    
                break
                
            except Exception as e:
                should_retry = handle_dynamodb_error(e, "BatchWrite", retry, max_retries)
                if not should_retry:
                    raise
=======
                # Track capacity
                if is_local_dynamodb():
                    pass
                else:
                    for cc in response.get('ConsumedCapacity', []):
                        pass
                    
                break
            except Exception as e:
                if retry == max_retries - 1:
                    raise
                logger.info(f"Retry {retry + 1} for batch write")
                # Exponential backoff
>>>>>>> 7f8eb05a

def update_rating_histories(table, items_to_update, current_time):
    """Update rating histories for multiple items in batch"""
    if not items_to_update:
        return
        
    # Get all histories in one batch
    keys = [{
        'GameModeServerPlayer': item['GameModeServerPlayer'],
        'GameModeServer': item['GameModeServer']
    } for item in items_to_update]
    
    histories = batch_get_with_retry(table, keys, 'GameModeServerPlayer, RatingHistory')
    
    # Create a map for quick lookup
    history_map = {item['GameModeServerPlayer']: item.get('RatingHistory', []) for item in histories}
    
    # Prepare all updates
    updates = []
    for item in items_to_update:
        gms_player = item['GameModeServerPlayer']
        current_history = history_map.get(gms_player, [])
        
        # Add new rating to history
        new_history = current_history[-99:] if current_history else []  # Keep last 99 entries
        new_history.append({
            'Rating': item['LatestRating'],
            'Timestamp': current_time
        })
        
        # Create update item
        update_item = {
            'GameModeServerPlayer': gms_player,
            'GameModeServer': item['GameModeServer'],
            'PlayerName': item['PlayerName'],
            'GameMode': item['GameMode'],
            'Server': item['Server'],
            'CurrentRank': item['CurrentRank'],
            'LatestRating': item['LatestRating'],
            'RatingHistory': new_history
        }
        updates.append(update_item)
    
    # Write all updates in one batch
    batch_write_with_retry(table, updates)

def process_player_batch(table, players, game_mode, server, current_time):
    """Process a batch of players"""
    # Get current data for all players in one batch
    keys = [{
        'GameModeServerPlayer': f"{game_mode}#{server}#{p['PlayerName'].lower()}",
        'GameModeServer': f"{game_mode}#{server}"
    } for p in players]
    
    current_items = batch_get_with_retry(
        table, 
        keys,
        'GameModeServerPlayer, CurrentRank, LatestRating'
    )
    
    # Create a map for quick lookup
    current_map = {item['GameModeServerPlayer']: item for item in current_items}
    
    # Prepare updates
    updates_needed = []
    rating_history_needed = []
    num_updates = 0
    
    for player in players:
        gms_player = f"{game_mode}#{server}#{player['PlayerName'].lower()}"  # Use # as separator and lowercase player name
        gms = f"{game_mode}#{server}"
        current_item = current_map.get(gms_player)
        
        # Check if update needed
        if not current_item or (
            current_item.get('CurrentRank') != player['Rank'] or 
            current_item.get('LatestRating') != player['Rating']
        ):
            update_item = {
                'GameModeServerPlayer': gms_player,
                'GameModeServer': gms,
                'PlayerName': player['PlayerName'].lower(),  # Store player name in lowercase
                'GameMode': game_mode,
                'Server': server,
                'CurrentRank': player['Rank'],
                'LatestRating': player['Rating']
            }
            updates_needed.append(update_item)
            rating_history_needed.append(update_item)
            num_updates += 1
    
    # Batch write updates
    if updates_needed:
        batch_write_with_retry(table, updates_needed)
    
    # Update rating histories in batch
    if rating_history_needed:
        update_rating_histories(table, rating_history_needed, current_time)
    
    return num_updates

def check_milestones(player_name, rating, game_mode, server, table):
    """Check if player has reached a new milestone"""
    try:
        # Current season is 14
        season = "14"
        season_game_mode_server = f"{season}-{game_mode}-{server}"

        logger.info(
            f"Checking milestones for {player_name} ({rating}) in {season_game_mode_server}"
        )

        # Get milestone table name from environment
        milestone_table_name = os.environ.get(
            "MILESTONE_TABLE_NAME", "MilestoneTracking"
        )
        logger.info(f"Using milestone table: {milestone_table_name}")

        # Use same resource as main table but different table name
        milestone_table = boto3.resource("dynamodb").Table(milestone_table_name)

        # Get highest milestone achieved for this server/mode
        response = milestone_table.query(
            KeyConditionExpression="SeasonGameModeServer = :sgs",
            ExpressionAttributeValues={":sgs": season_game_mode_server},
        )

        # Find next milestone to check
        items = response.get("Items", [])
        current_milestones = [int(float(item["Milestone"])) for item in items]
        logger.info(f"Current milestones: {current_milestones}")

        # Get highest possible milestone for this rating
        max_possible = (rating // 1000) * 1000

        next_milestone = 8000  # Start at 8k
        if current_milestones:
            highest_milestone = max(current_milestones)
            next_milestone = (highest_milestone // 1000 + 1) * 1000

        logger.info(
            f"Next milestone to check: {next_milestone} (max possible: {max_possible})"
        )

        # Check if player has reached next milestone
        if rating >= next_milestone and next_milestone <= max_possible:
            milestone_table.put_item(
                Item={
                    "SeasonGameModeServer": season_game_mode_server,
                    "Milestone": next_milestone,
                    "PlayerName": player_name,
                    "Timestamp": int(datetime.now(timezone.utc).timestamp()),
                    "Rating": rating,
                }
            )
            logger.info(
                f"New milestone: {player_name} reached {next_milestone} in {server}"
            )
        else:
            logger.info(f"No new milestone: {rating} < {next_milestone}")

    except Exception as e:
        logger.error(f"Error checking milestones: {str(e)}")

def get_milestone_table_name():
    """Get milestone table name based on environment"""
    if os.environ.get("AWS_LAMBDA_FUNCTION_NAME"):
        return os.environ.get("MILESTONE_TABLE_NAME", "MilestoneTracking")
    else:
        return "lambda-test-milestone-table"

def fetch_leaderboard_data(game_type: str, max_pages: int) -> dict:
    """Fetch leaderboard data for a specific game type"""
    logger.info(f"Fetching {game_type} data...")
    return getLeaderboardSnapshot(game_type=game_type, max_pages=max_pages)

def create_tasks(leaderboard_data: Dict[str, Dict[str, List[Dict]]]) -> List[Dict]:
    """Create tasks from leaderboard data"""
    tasks = []
    
    for game_mode, server_data in leaderboard_data.items():
        for server, data in server_data.items():
            # Convert dictionary to list of player data
            players = []
            for player_name, stats in data.get(game_mode, {}).items():
                players.append({
                    "PlayerName": player_name,
                    "Rank": stats["rank"],
                    "Rating": stats["rating"]
                })
            
            # Split into batches of 100 players
            for i in range(0, len(players), 100):
                batch = players[i:i + 100]
                tasks.append({
                    "game_mode": game_mode,
                    "server": server,
                    "players": batch
                })
    
    return tasks

def process_leaderboards(table, leaderboard_data: Dict[str, Dict[str, List[Dict]]], current_time: int) -> Dict[str, int]:
    """Process all leaderboards sequentially"""
    updates = {}
    
    for game_mode, server_data in leaderboard_data.items():
        # Convert game mode to database format
        mode_num = "0" if game_mode == "battlegrounds" else "1"
        for server, data in server_data.items():
            # Convert dictionary to list of player data
            players = []
            for player_name, stats in data.get(game_mode, {}).items():
                players.append({
                    "PlayerName": player_name,
                    "Rank": stats["rank"],
                    "Rating": stats["rating"]
                })
            
            # Process in batches of 100
            for i in range(0, len(players), 100):
                batch = players[i:i + 100]
                num_updates = process_player_batch(table, batch, mode_num, server, current_time)
                key = f"{mode_num}#{server}"  # Use # as separator for consistency
                updates[key] = updates.get(key, 0) + num_updates
                logger.info(f"[{key}] Processed batch with {num_updates} updates")
    
    return updates

def lambda_handler(event, context):
    """AWS Lambda handler to fetch and store leaderboard data"""
    try:
        # Get max_pages from event or use default (40 pages = 1000 players)
        max_pages = event.get("max_pages", 40) if event else 40
        
        # Initialize DynamoDB
        table = get_dynamodb_resource().Table(get_table_name())
        
        # Get current timestamp
        current_time = int(datetime.now(timezone.utc).timestamp())
        
        # Fetch leaderboard data sequentially
        logger.info("Fetching battlegrounds data...")
        bg_data = fetch_leaderboard_data("battlegrounds", max_pages)
        logger.info("Fetching battlegroundsduo data...")
        duo_data = fetch_leaderboard_data("battlegroundsduo", max_pages)
        
        leaderboard_data = {
            "battlegrounds": bg_data,
            "battlegroundsduo": duo_data
        }
        
        # Process all leaderboards
        updates = process_leaderboards(table, leaderboard_data, current_time)
        
        return {
            "statusCode": 200,
            "body": json.dumps(
                {
                    "message": "Successfully updated leaderboard data",
                    "updates": updates,
                }
            ),
        }

    except Exception as e:
        logger.error(f"Error updating leaderboard data: {str(e)}")
        return {
            "statusCode": 500,
            "body": json.dumps({"error": f"Error updating leaderboard data: {str(e)}"}),
        }

if __name__ == "__main__":
    lambda_handler(None, None)<|MERGE_RESOLUTION|>--- conflicted
+++ resolved
@@ -5,21 +5,15 @@
 from typing import Dict, List
 import logging
 import boto3
-<<<<<<< HEAD
 import random
 import time
 from botocore.exceptions import ClientError
 
 from api import getLeaderboardSnapshot
-=======
->>>>>>> 7f8eb05a
-
-from api import getLeaderboardSnapshot
 from logger import setup_logger
 
 logger = setup_logger("dbUpdater")
 
-<<<<<<< HEAD
 def exponential_backoff(attempt, base_delay=0.1, max_delay=5.0):
     """Calculate delay with exponential backoff and jitter"""
     delay = min(base_delay * (2 ** attempt), max_delay)
@@ -42,8 +36,6 @@
             logger.error(f"{operation} - DynamoDB error: {error_code}")
     return False
 
-=======
->>>>>>> 7f8eb05a
 def get_dynamodb_resource():
     """Get DynamoDB resource based on environment"""
     if os.environ.get("AWS_LAMBDA_FUNCTION_NAME"):
@@ -75,13 +67,8 @@
     # If neither environment variable is set, assume local
     return True
 
-<<<<<<< HEAD
 def batch_get_with_retry(table, keys, projection_expression, max_retries=5):
     """Batch get items with improved retry logic"""
-=======
-def batch_get_with_retry(table, keys, projection_expression, max_retries=3):
-    """Batch get items with retry logic"""
->>>>>>> 7f8eb05a
     if not keys:
         return []
         
@@ -89,10 +76,7 @@
     all_items = []
     for i in range(0, len(keys), 100):
         chunk = keys[i:i + 100]
-<<<<<<< HEAD
-        
-=======
->>>>>>> 7f8eb05a
+        
         for retry in range(max_retries):
             try:
                 kwargs = {
@@ -110,7 +94,6 @@
                 items = response['Responses'][table.name]
                 all_items.extend(items)
                 
-<<<<<<< HEAD
                 # Handle unprocessed keys if any
                 unprocessed = response.get('UnprocessedKeys', {}).get(table.name, {}).get('Keys', [])
                 if unprocessed:
@@ -131,32 +114,12 @@
 
 def batch_write_with_retry(table, items, max_retries=5):
     """Batch write items with improved retry logic"""
-=======
-                # Track capacity
-                if is_local_dynamodb():
-                    pass
-                else:
-                    for cc in response.get('ConsumedCapacity', []):
-                        pass
-                    
-                break
-            except Exception as e:
-                if retry == max_retries - 1:
-                    raise
-                logger.info(f"Retry {retry + 1} for batch get")
-                # Exponential backoff
-    return all_items
-
-def batch_write_with_retry(table, items, max_retries=3):
-    """Batch write items with retry logic"""
->>>>>>> 7f8eb05a
     if not items:
         return
         
     # Split into chunks of 25 (DynamoDB limit)
     for i in range(0, len(items), 25):
         chunk = items[i:i + 25]
-<<<<<<< HEAD
         unprocessed = chunk
         
         for retry in range(max_retries):
@@ -167,13 +130,6 @@
                 kwargs = {
                     'RequestItems': {
                         table.name: [{'PutRequest': {'Item': item}} for item in unprocessed]
-=======
-        for retry in range(max_retries):
-            try:
-                kwargs = {
-                    'RequestItems': {
-                        table.name: [{'PutRequest': {'Item': item}} for item in chunk]
->>>>>>> 7f8eb05a
                     }
                 }
                 if not is_local_dynamodb():
@@ -181,7 +137,6 @@
                 
                 response = table.meta.client.batch_write_item(**kwargs)
                 
-<<<<<<< HEAD
                 # Handle unprocessed items
                 unprocessed = []
                 for item in response.get('UnprocessedItems', {}).get(table.name, []):
@@ -200,21 +155,6 @@
                 should_retry = handle_dynamodb_error(e, "BatchWrite", retry, max_retries)
                 if not should_retry:
                     raise
-=======
-                # Track capacity
-                if is_local_dynamodb():
-                    pass
-                else:
-                    for cc in response.get('ConsumedCapacity', []):
-                        pass
-                    
-                break
-            except Exception as e:
-                if retry == max_retries - 1:
-                    raise
-                logger.info(f"Retry {retry + 1} for batch write")
-                # Exponential backoff
->>>>>>> 7f8eb05a
 
 def update_rating_histories(table, items_to_update, current_time):
     """Update rating histories for multiple items in batch"""
