import os
import aiocron
from datetime import datetime, timedelta, timezone
from decimal import Decimal

import boto3
from boto3.dynamodb.conditions import Key
import requests
from discord import channel
import pytz

from logger import setup_logger
from parseRegion import parseServer

logger = setup_logger("leaderboard_queries")

VALID_SERVERS = {"NA", "EU", "AP"}


class LeaderboardDB:
    def __init__(self, test_db=None, table_name="HearthstoneLeaderboard"):
        """Initialize DB connection"""
        if test_db:
            self.dynamodb = test_db
            self.table = test_db
            self.alias_table = test_db  # For testing
            logger.info("Using test DB for all tables")
        else:
            # Configure AWS client for alias table (always use AWS)
            aws_kwargs = {
                "region_name": "us-east-1",
                "aws_access_key_id": os.environ.get("AWS_ACCESS_KEY_ID"),
                "aws_secret_access_key": os.environ.get("AWS_SECRET_ACCESS_KEY"),
            }

            logger.info(
                f"AWS credentials present: {bool(aws_kwargs['aws_access_key_id'] and aws_kwargs['aws_secret_access_key'])}"
            )

            # Initialize DynamoDB resource without endpoint_url
            self.dynamodb = boto3.resource("dynamodb", **aws_kwargs)
            self.table = self.dynamodb.Table(table_name)

            # Alias table always uses AWS connection
            aws_dynamodb = boto3.resource("dynamodb", **aws_kwargs)
            self.alias_table = aws_dynamodb.Table("player-alias-table")

            # Channel table always uses AWS connection
            self.channel_table = aws_dynamodb.Table("channel-table")

            # Test alias table connection
            try:
                self.alias_table.table_status
                logger.info("Successfully connected to alias table")
            except Exception as e:
                logger.error(f"Failed to connect to alias table: {e}")

            # Test channel table connection
            try:
                self.channel_table.table_status
                logger.info("Successfully connected to channel table")
            except Exception as e:
                logger.error(f"Failed to connect to channel table: {e}")

        # Load aliases
        self.aliases = self._load_aliases()
        self.patch_link = "Currently fetching patch link..."
        logger.info(f"Initialized with {len(self.aliases)} aliases")
        
        # Set up cron job to update aliases every minute
        self.cron = aiocron.crontab("*/1 * * * *", func=self.update_aliases)
        self.fetch_patch_link_cron = aiocron.crontab('* * * * *', func=self.fetchPatchLink)

    async def update_aliases(self):
        """Update aliases from DynamoDB table"""
        self.aliases = self._load_aliases()

    def _load_aliases(self):
        """Load aliases from DynamoDB table"""
        try:
            response = self.alias_table.scan()
            aliases = {
                item["Alias"].lower(): item["PlayerName"].lower()
                for item in response["Items"]
            }
            logger.info(f"Loaded {len(aliases)} aliases")
            return aliases
        except Exception as e:
            logger.error(f"Could not load aliases: {e}")
            return {}

    def _resolve_name(self, player_name):
        """Resolve player name through alias table"""
        if not player_name:
            return None

        # Clean input by removing invisible characters
        lookup_name = "".join(c for c in player_name if c.isprintable()).strip().lower()
        resolved = self.aliases.get(lookup_name, lookup_name)
        if resolved != lookup_name:
            logger.info(f"Resolved alias: {lookup_name} -> {resolved}")
        return resolved

    def _parse_server(self, server):
        """Normalize server name or return None"""
        if not server:
            return None

        # Strip invisible characters and whitespace
        server = "".join(c for c in server if c.isprintable()).strip()
        if not server:  # If server becomes empty after cleaning
            return None

        parsed = parseServer(server)
        if parsed not in VALID_SERVERS:
            return f"Invalid server: {server}. Valid servers are: NA, EU, AP"
        return parsed

    def _is_valid_server(self, server):
        """Check if server is valid or error message"""
        return isinstance(server, str) and server in VALID_SERVERS

    def get_player_stats(self, player_name, server=None, game_mode="0"):
        """Get a player's current stats"""
        # Resolve alias first
        player_name = self._resolve_name(player_name)
        if not player_name:
            return None

        if server:
            # Direct query if server is known
            game_mode_server_player = f"{game_mode}#{server}#{player_name.lower()}"
            response = self.table.query(
                KeyConditionExpression="GameModeServerPlayer = :gmsp",
                ExpressionAttributeValues={":gmsp": game_mode_server_player},
            )
        else:
            # Use PlayerLookupIndex instead of scan
            response = self.table.query(
                IndexName="PlayerLookupIndex",
                KeyConditionExpression="PlayerName = :name AND GameMode = :mode",
                ExpressionAttributeValues={
                    ":name": player_name.lower(),
                    ":mode": game_mode,
                },
            )

        if not response.get("Items"):
            return None

        # Return highest rating if multiple servers
        return max(response["Items"], key=lambda x: x["LatestRating"])

    def get_player_history(self, player_name, server=None, game_mode="0", hours=24, start_time=None):
<<<<<<< HEAD
        """Get a player's rating history with the most recent entry before the cutoff."""
=======
        """Get a player's rating history"""
>>>>>>> 68ec3f23
        player_name = self._resolve_name(player_name)

        if not server:
            stats = self.get_player_stats(player_name, game_mode=game_mode)
            if not stats:
                return None
            server = stats["Server"]

        game_mode_server_player = f"{game_mode}#{server}#{player_name.lower()}"
        response = self.table.query(
            KeyConditionExpression="GameModeServerPlayer = :gmsp",
            ExpressionAttributeValues={":gmsp": game_mode_server_player},
        )

        if not response.get("Items"):
            return None

<<<<<<< HEAD
        history = response["Items"][0].get("RatingHistory", [])
        cutoff = start_time or int((datetime.now(timezone.utc) - timedelta(hours=hours)).timestamp())
        la_tz = pytz.timezone("America/Los_Angeles")
        recent_history = []

        last_entry_before_cutoff = None
        for h in history:
            timestamp = int(float(h[1]))
            entry_time_la = datetime.fromtimestamp(timestamp, timezone.utc).astimezone(la_tz)

            if entry_time_la < datetime.fromtimestamp(cutoff, la_tz):
                last_entry_before_cutoff = h  # Keep track of the last entry before cutoff
            else:
                recent_history.append(h)

        if last_entry_before_cutoff:
            recent_history.insert(0, last_entry_before_cutoff)  # Ensure we include the last entry before cutoff
=======
        # Get history within time window
        history = response["Items"][0].get("RatingHistory", [])
        
        if start_time:
            cutoff = start_time
        else:
            # If no start_time provided, use hours ago in UTC
            cutoff = int((datetime.now(timezone.utc) - timedelta(hours=hours)).timestamp())

        # Convert timestamps to LA time for comparison
        la_tz = pytz.timezone('America/Los_Angeles')
        recent_history = []
        
        print(f"\n=== Debug Info (get_player_history) ===")
        print(f"Cutoff timestamp: {cutoff}")
        print(f"Cutoff datetime LA: {datetime.fromtimestamp(cutoff, la_tz)}")
        
        for h in history:
            timestamp = int(float(h[1]))
            entry_time_utc = datetime.fromtimestamp(timestamp, timezone.utc)
            entry_time_la = entry_time_utc.astimezone(la_tz)
            print(f"Entry time LA: {entry_time_la}, Rating: {h[0]}")
            
            # Convert both timestamps to LA time for comparison
            cutoff_la = datetime.fromtimestamp(cutoff, timezone.utc).astimezone(la_tz)
            entry_time_la = datetime.fromtimestamp(timestamp, timezone.utc).astimezone(la_tz)
            
            if entry_time_la >= cutoff_la:
                recent_history.append(h)
>>>>>>> 68ec3f23

        return recent_history

    def get_top_players(self, server, game_mode="0", limit=10):
        """Get top players for a region"""
        game_mode_server = f"{game_mode}#{server}"
        top10Response = self.table.query(
            IndexName="RankLookupIndex",
            KeyConditionExpression=Key("GameModeServer").eq(game_mode_server),
            ProjectionExpression="LatestRating, PlayerName",  # No alias required
            Limit=limit,
            ScanIndexForward=True,  # Ascending order to get top ranks
        )
        top10Response = [
            {"LatestRating": item["LatestRating"], "Server": server, "PlayerName": item["PlayerName"]}
            for item in top10Response.get("Items", [])
        ]

        return top10Response

    def get_rank_player(self, rank, server, game_mode="0"):
        """Get player at specific rank in a region"""
        game_mode_server = f"{game_mode}#{server}"

        response = self.table.query(
            IndexName="RankLookupIndex",
            KeyConditionExpression="GameModeServer = :gms AND CurrentRank = :rank",
            ExpressionAttributeValues={
                ":gms": game_mode_server,
                ":rank": Decimal(str(rank)),
            },
        )

        items = response.get("Items", [])
        return items[0] if items else None

    def get_best_rating(self, player_name, game_mode="0"):
        """Get player's highest rating across all regions"""
        response = self.table.scan(
            FilterExpression="PlayerName = :name AND GameMode = :mode",
            ExpressionAttributeValues={
                ":name": player_name.lower(),
                ":mode": game_mode,
            },
        )

        items = response.get("Items", [])
        return max(items, key=lambda x: x["LatestRating"]) if items else None

    def get_player_peak(self, player_name, server=None, game_mode="0", hours=None):
        """Get player's peak rating within time window. If hours is None, get all-time peak"""
        player_name = self._resolve_name(player_name)
        # First get current stats to find server if not provided
        if not server:
            stats = self.get_player_stats(player_name, game_mode=game_mode)
            if not stats:
                return None
            server = stats["Server"]

        game_mode_server_player = f"{game_mode}#{server}#{player_name.lower()}"
        response = self.table.query(
            KeyConditionExpression="GameModeServerPlayer = :gmsp",
            ExpressionAttributeValues={":gmsp": game_mode_server_player},
        )

        if not response.get("Items"):
            return None

        # Get full history or filtered by time window
        history = response["Items"][0].get("RatingHistory", [])
        if hours:
            cutoff = int(
                (datetime.now(timezone.utc) - timedelta(hours=hours)).timestamp()
            )
            history = [h for h in history if h[1] >= cutoff]

        if not history:
            return None

        peak = max(history, key=lambda x: x[0])
        return {"rating": peak[0], "timestamp": peak[1]}

    def get_region_stats(self, server, game_mode="0"):
        """Get region statistics (avg rating, player count, etc)"""
        game_mode_server = f"{game_mode}#{server}"

        countResponse = self.table.scan(
            FilterExpression="GameModeServer = :gms",
            Select="COUNT",
            ExpressionAttributeValues={":gms": game_mode_server},
        )

        top25Response = self.table.query(
            IndexName="RankLookupIndex",
            KeyConditionExpression=Key("GameModeServer").eq(game_mode_server),
            ProjectionExpression="LatestRating",  # No alias required
            Limit=25,
            ScanIndexForward=True,  # Ascending order to get top ranks
        )

        top25Average = sum(item["LatestRating"] for item in top25Response.get("Items", [])) // 25
        count = countResponse.get("Count", 0)

        return {'count': count, 'top25Average': top25Average}

    def _normalize_stats(self, stats):
        """Normalize stats dictionary to use consistent key names
        Converts:
            - current_rank -> CurrentRank
            - current_rating -> LatestRating
            - server -> Server
        """
        if not stats:
            return stats

        normalized = stats.copy()
        key_mapping = {
            "current_rank": "CurrentRank",
            "current_rating": "LatestRating",
            "server": "Server",
        }

        for old_key, new_key in key_mapping.items():
            if old_key in normalized:
                normalized[new_key] = normalized.pop(old_key)

        return normalized

    def get_daily_stats(self, player_name, server=None, game_mode="0"):
        """Get a player's daily stats including games played and MMR changes"""
        server = self._parse_server(server)
        if server and not self._is_valid_server(server):
            return server  # Return error message

        # Handle rank lookup first
        try:
            rank = int(player_name)
            if server:
                player = self.get_rank_player(rank, server, game_mode)
                if player:
                    player_name = player["PlayerName"]
        except ValueError:
            # Not a rank lookup, resolve alias
            player_name = self._resolve_name(player_name)

        history = self.get_player_history(player_name, server, game_mode, hours=24)
        if not history:
            # Try to get current stats to distinguish between "not found" and "no games"
            stats = self.get_player_stats(player_name, server, game_mode)
            if not stats:
                return {"found": False}

            return {
                "found": True,
                "has_games": False,
                "CurrentRank": stats.get("CurrentRank", 0),
                "LatestRating": stats.get("LatestRating", 0),
                "Server": stats.get("Server", server or "Unknown"),
                "PlayerName": player_name,
            }

        # A player has games only if they have 2 or more entries
        has_games = len(history) >= 2

        # Get current stats for rank info
        stats = self.get_player_stats(player_name, server, game_mode)
        if not stats:
            stats = {
                "CurrentRank": 0,
                "LatestRating": 0,
                "Server": server or "Unknown",
                "PlayerName": player_name,
            }

        # Calculate changes only if they have games
        changes = []
        if has_games:
            for i in range(1, len(history)):
                change = int(history[i][0]) - int(history[i - 1][0])
                changes.append(change)

        return {
            "found": True,
            "has_games": has_games,
            "CurrentRank": stats.get("CurrentRank", 0),
            "LatestRating": stats.get("LatestRating", 0),
            "Server": stats.get("Server", server or "Unknown"),
            "PlayerName": player_name,
            "start_rating": int(history[0][0]),
            "current_rating": int(history[-1][0]),
            "games_played": len(changes),
            "rating_changes": changes,
        }

    def _format_no_games_response(self, player_name, stats, timeframe=""):
        """Format consistent response for when a player has no games played"""
        # Use the actual player name from stats if available (for rank lookups)
        display_name = stats.get("PlayerName", player_name)
        return (
            f"{display_name} is rank {stats['CurrentRank']} in {stats['Server']} "
            f"at {stats['LatestRating']} with 0 games played{timeframe}"
        )

    def format_yesterday_stats(self, player_or_rank, server=None, game_mode="0"):
        """
        Get stats for yesterday for a given player, server, and game mode.
        """
        from datetime import datetime, timedelta
        import pytz

<<<<<<< HEAD
        # Get current time in Los Angeles timezone
        la_tz = pytz.timezone("America/Los_Angeles")
        now = datetime.now(la_tz)
        server=self._parse_server(server)

        # Calculate timestamps for the start and end of yesterday
        start_of_yesterday = (now - timedelta(days=1)).replace(hour=0, minute=0, second=0, microsecond=0)
        end_of_yesterday = start_of_yesterday + timedelta(hours=23, minutes=59, seconds=59)

        # Convert to UTC timestamps
        start_timestamp = int(start_of_yesterday.timestamp())
        end_timestamp = int(end_of_yesterday.timestamp())

        # Resolve server if not provided
        if not server:
            # Use the most recent server from the player's stats
            stats = self.get_player_stats(player_or_rank, game_mode=game_mode)
            if not stats:
                return f"{player_or_rank} is not on any BG leaderboards."
            server = stats["Server"]

        # Fetch the player's stats for the given range
        return self._format_stats_in_range(
            player_or_rank, server, game_mode, start_timestamp, end_timestamp
        )

    def _format_stats_in_range(self, player_or_rank, server, game_mode, start_timestamp, end_timestamp):
        """
        Fetch and format stats for a player in the given time range.
        """
        history = self.get_player_history(player_or_rank, server, game_mode)

        if not history:
            return f"{player_or_rank} has no games played during this period."

        # Filter history for the given range
        filtered_history = [
            entry for entry in history if start_timestamp <= int(float(entry[1])) <= end_timestamp
        ]

        if not filtered_history:
            return f"{player_or_rank} has no games played during this period."

        # Calculate progression and deltas
        starting_rating = int(filtered_history[0][0])
        ending_rating = int(filtered_history[-1][0])
        deltas = [
            int(filtered_history[i][0]) - int(filtered_history[i - 1][0])
            for i in range(1, len(filtered_history))
        ]

        total_change = ending_rating - starting_rating
        progression = f"{'climbed' if total_change > 0 else 'fell'} from {starting_rating} to {ending_rating} ({total_change:+})"
        games_played = len(filtered_history)

        changes_str = ", ".join(f"{'+' if delta > 0 else ''}{delta}" for delta in deltas)

        # Handle None server gracefully
        server = server.upper() if server else "Unknown"

        return (
            f"{player_or_rank} {progression} in {server} over {games_played} games: {changes_str}"
        )

    def format_daily_stats(self, player_or_rank, server=None, game_mode="0"):
        player_or_rank = "".join(c for c in player_or_rank if c.isprintable()).strip()
=======
        # Handle rank lookup or name resolution
>>>>>>> 68ec3f23
        player_name, server, error = self._handle_rank_or_name(player_or_rank, server, game_mode)
        if error:
            return error

        resolved_name = self._resolve_name(player_name)
<<<<<<< HEAD
        midnight_timestamp = get_la_midnight_today()
        yesterday_timestamp = midnight_timestamp - 24 * 60 * 60
        history = self.get_player_history(resolved_name, server, game_mode, start_time=yesterday_timestamp)

        if not history:
            stats = self.get_player_stats(resolved_name, server, game_mode)
            if not stats:
                return f"{resolved_name} is not on {server if server else 'any'} BG leaderboards"
            return self._format_no_games_response(resolved_name, stats)

        la_tz = pytz.timezone("America/Los_Angeles")

        # Initialize starting_rating
        starting_rating = None

        # Sort history by timestamp
        history = sorted(history, key=lambda x: int(float(x[1])))

        # Look for the most recent entry before the cutoff
        for entry in history:
            rating, timestamp = int(entry[0]), int(float(entry[1]))
            entry_time = datetime.fromtimestamp(timestamp, timezone.utc).astimezone(la_tz)

            if entry_time < datetime.fromtimestamp(midnight_timestamp, la_tz):
                starting_rating = rating
            else:
                # Stop searching once we hit entries on or after the cutoff
                break

        # Default to the earliest recorded rating today if no entry exists before cutoff
        if starting_rating is None:
            starting_rating = int(history[0][0])

        # Extract progression for today
        progression = [int(entry[0]) for entry in history if int(float(entry[1])) >= midnight_timestamp]

        # Calculate deltas and other details
        deltas = [progression[i] - (progression[i - 1] if i > 0 else starting_rating) for i in range(len(progression))]
        total_change = progression[-1] - starting_rating if progression else 0

=======

        # Get today's midnight timestamp in LA timezone
        midnight_timestamp = get_la_midnight_today()

        # Get history starting from the last game before today
        yesterday_timestamp = midnight_timestamp - 24 * 60 * 60  # One day before today
        history = self.get_player_history(resolved_name, server, game_mode, start_time=yesterday_timestamp)

        # No history means no games
        if not history:
            # Get current stats for fallback response
            stats = self.get_player_stats(resolved_name, server, game_mode)
            if not stats:
                return f"{resolved_name} is not on {server if server else 'any'} BG leaderboards"
            return f"{resolved_name} is rank {stats['CurrentRank']} in {stats['Server']} at {stats['LatestRating']} with 0 games played."

        # Split history into yesterday's last game and today's games
        la_tz = pytz.timezone("America/Los_Angeles")
        starting_rating = None
        progression = []
        games_played = 0

        # Identify the starting rating
        for entry in history:
            rating, timestamp = int(entry[0]), int(float(entry[1]))
            entry_time = datetime.fromtimestamp(timestamp, timezone.utc).astimezone(la_tz)

            if entry_time < datetime.fromtimestamp(midnight_timestamp, la_tz):
                starting_rating = rating
            else:
                # Add today's games
                progression.append(rating)

        if starting_rating is None:
            return f"Error: Unable to find starting rating for {resolved_name}."

        # Calculate deltas
        deltas = [progression[i] - (progression[i - 1] if i > 0 else starting_rating) for i in range(len(progression))]
        total_change = progression[-1] - starting_rating if progression else 0

        # Logging timestamps for debug
>>>>>>> 68ec3f23
        logger.info(f"Starting rating timestamp: {history[0][1]}, LA time: {datetime.fromtimestamp(int(float(history[0][1])), la_tz)}")
        logger.info(f"Ending rating timestamp: {history[-1][1]}, LA time: {datetime.fromtimestamp(int(float(history[-1][1])), la_tz)}")

        # Build the response
        games_played = len(progression)
        total_change_str = f" ({'+' if total_change > 0 else ''}{total_change})"
        changes_str = ", ".join(f"{'+' if c > 0 else ''}{c}" for c in deltas)

<<<<<<< HEAD
        # Get current stats for rank info
=======
        # Current stats for rank info
>>>>>>> 68ec3f23
        stats = self.get_player_stats(resolved_name, server, game_mode)
        if not stats:
            stats = {
                "CurrentRank": 0,
                "LatestRating": progression[-1] if progression else starting_rating,
                "Server": server or "Unknown",
                "PlayerName": resolved_name,
            }

        return (
            f"{resolved_name} {'climbed' if total_change > 0 else 'fell'} from {starting_rating} to "
            f"{progression[-1]}{total_change_str} in {stats['Server']} over {games_played} games: [{changes_str}] "
            f"{'liiHappyCat' if total_change > 0 else 'liiCat'}"
        )

    def format_peak_stats(self, player_or_rank, server=None, game_mode="0"):
        """Format peak stats for a player in chat-ready format"""
        player_name, server, error = self._handle_rank_or_name(
            player_or_rank, server, game_mode
        )
        if error:
            return error

        # Resolve alias before lookup
        resolved_name = self._resolve_name(player_name)

        if not server:
            # Find server with highest rating
            response = self.table.scan(
                FilterExpression="PlayerName = :name AND GameMode = :mode",
                ExpressionAttributeValues={
                    ":name": resolved_name.lower(),
                    ":mode": game_mode,
                },
            )
            items = response.get("Items", [])
            if not items:
                return f"{resolved_name} is not on {server if server else 'any'} BG leaderboards"
            best = max(items, key=lambda x: x["LatestRating"])
            server = best["Server"]

        peak = self.get_player_peak(resolved_name, server, game_mode, hours=None)
        if not peak:
            return f"{resolved_name} has no rating history"

        return (
            f"{resolved_name}'s peak rating in {server} this season: {peak['rating']}"
        )

    def format_player_stats(self, player_or_rank, server=None, game_mode="0"):
        """Format player stats in chat-ready format"""
        player_name, server, error = self._handle_rank_or_name(
            player_or_rank, server, game_mode
        )
        if error:
            return error

        # Resolve alias before lookup
        resolved_name = self._resolve_name(player_name)

        if server:
            # Direct server lookup
            stats = self.get_player_stats(resolved_name, server, game_mode)
            if not stats:
                return f"{resolved_name} is not on {server if server else 'any'} BG leaderboards"
            return f"{resolved_name} is rank {stats['CurrentRank']} in {stats['Server']} at {stats['LatestRating']}"

        # Find best rating across servers
        response = self.table.query(
            IndexName="PlayerLookupIndex",
            KeyConditionExpression="PlayerName = :name AND GameMode = :mode",
            ExpressionAttributeValues={
                ":name": resolved_name.lower(),
                ":mode": game_mode,
            })

        items = response.get("Items", [])
        if not items:
            return f"{resolved_name} is not on {server if server else 'any'} BG leaderboards"

        # Get best rating and other servers
        best = max(items, key=lambda x: x["LatestRating"])
        others = [i for i in items if i["Server"] != best["Server"]]

        if others:
            other = max(others, key=lambda x: x["LatestRating"])
            return (
                f"{resolved_name} is rank {best['CurrentRank']} in {best['Server']} at {best['LatestRating']} "
                f"(also rank {other['CurrentRank']} {other['Server']} at {other['LatestRating']})"
            )

        return f"{resolved_name} is rank {best['CurrentRank']} in {best['Server']} at {best['LatestRating']}"

    def format_region_stats(self, server, game_mode="0"):
        """Format region stats in chat-ready format"""
        server = self._parse_server(server)
        if not self._is_valid_server(server):
            return server  # Return error message

        stats = self.get_region_stats(server, game_mode)
        if not stats:
            return f"No stats available for {server}"

        return f"{server} has {stats['count']} {'player' if stats['count'] == 1 else 'players'} and Top 25 avg is {stats['top25Average']}"

    def format_top_players(self, server, game_mode="0"):
        """Format top 10 players in chat-ready format"""
        server = self._parse_server(server)
        if not self._is_valid_server(server):
            return server  # Return error message

        players = self.get_top_players(server, game_mode, limit=10)
        if not players:
            return f"No players found in {server}"

        # Format each player as "name (rating)"
        formatted = [
            f"{i+1}. {p['PlayerName']}: {p['LatestRating']}"
            for i, p in enumerate(players)
        ]

        return f"Top 10 {server}: {', '.join(formatted)}"

    def _handle_rank_or_name(self, player_or_rank, server=None, game_mode="0"):
        """Handle rank or player name lookup"""
        # Clean server first to handle invisible characters
        server = self._parse_server(server)

        # Handle rank lookup
        try:
            rank = int(player_or_rank)
            if not server:
                return None, None, "Server is required for rank lookup"

            if not self._is_valid_server(server):
                return None, None, server  # Return error message from _parse_server

            player = self.get_rank_player(rank, server, game_mode)
            if not player:
                return None, None, f"No player found at rank {rank} in {server}"

            return player["PlayerName"], server, None

        # Handle player name lookup
        except ValueError:
            player_name = player_or_rank
            if server and not self._is_valid_server(server):
                return None, None, server
            return player_name, server, None

    def format_weekly_stats(self, player_or_rank, server=None, game_mode="0"):
        """Format weekly stats for a player in chat-ready format"""
        player_name, server, error = self._handle_rank_or_name(player_or_rank, server, game_mode)
        if error:
            return error

        resolved_name = self._resolve_name(player_name)

        # Get Monday 00:00 LA time and the first game's timestamp before the week starts
        monday_timestamp = get_la_monday_midnight()
        pre_monday_timestamp = monday_timestamp - 24 * 60 * 60  # One day before Monday
        history = self.get_player_history(resolved_name, server, game_mode, start_time=pre_monday_timestamp)

        if not history:
            # Handle case where player data is missing
            stats = self.get_player_stats(resolved_name, server, game_mode)
            if not stats:
                return f"{resolved_name} is not on {server if server else 'any'} BG leaderboards"
            return self._format_no_games_response(resolved_name, stats, " this week")

        # Initialize weekly data
        la_tz = pytz.timezone("America/Los_Angeles")
        monday_midnight = datetime.fromtimestamp(monday_timestamp, la_tz)
        daily_deltas = [0] * 7
        total_change = 0
        games_played = 0
        starting_rating = None
        current_rating = None

        # Group entries by day of the week
        daily_entries = [[] for _ in range(7)]

        for entry in history:
            rating, timestamp = int(entry[0]), int(float(entry[1]))
            entry_time = datetime.fromtimestamp(timestamp, timezone.utc).astimezone(la_tz)
            days_since_monday = (entry_time - monday_midnight).days

            if days_since_monday < 0:  # Game before the week starts
                starting_rating = rating
            elif 0 <= days_since_monday < 7:
                daily_entries[days_since_monday].append(rating)

        if not starting_rating:
            return f"Error: Unable to determine starting rating for {resolved_name}."

        # Calculate daily deltas and total change
        for day, entries in enumerate(daily_entries):
            if entries:
                # Add first delta for the day
                # Safely handle empty previous day entries
                previous_day_last_rating = starting_rating if day == 0 else (daily_entries[day - 1][-1] if daily_entries[day - 1] else starting_rating)
                first_game_delta = entries[0] - previous_day_last_rating
                daily_deltas[day] += first_game_delta

                # Add deltas within the day
                for i in range(1, len(entries)):
                    daily_deltas[day] += entries[i] - entries[i - 1]

                # Update total games played and total change
                games_played += len(entries)
                total_change += daily_deltas[day]

        # Last rating of the week
        current_rating = daily_entries[-1][-1] if daily_entries[-1] else starting_rating + total_change

        # Debug logs
        logger.info(f"First game of the week: {starting_rating} at timestamp {history[0][1]}")
        logger.info(f"Last game of the week: {current_rating} at timestamp {history[-1][1]}")

        # Format daily changes
        changes_str = ", ".join(f"{'+' if c > 0 else ''}{c}" for c in daily_deltas)

        # Stats fallback if missing
        stats = self.get_player_stats(resolved_name, server, game_mode)
        if not stats:
            stats = {
                "CurrentRank": 0,
                "LatestRating": current_rating,
                "Server": server or "Unknown",
                "PlayerName": resolved_name,
            }

        # Determine climb or fall wording and emote
        action = "climbed" if total_change > 0 else "fell"
        emote = "liiHappyCat" if total_change > 0 else "liiCat"

        # Format daily changes with shortened day names
        day_names = ["M", "T", "W", "Th", "F", "Sa", "Su"]
        changes_str = ", ".join(f"{day}: {'+' if delta > 0 else ''}{delta}" for day, delta in zip(day_names, daily_deltas))

        # Build the response
        return (
            f"{resolved_name} {action} from {starting_rating} to {current_rating} "
            f"({'+' if total_change > 0 else ''}{total_change}) in {stats['Server']} "
            f"over {games_played} games: {changes_str} {emote}"
        )

    def format_milestone_stats(self, rating_threshold, server=None, game_mode="0"):
        """Format milestone stats for chat"""
        try:
            # Validate server first if provided
            if server:
                server = parseServer(server)
                if not server:
                    return "Invalid server. Valid servers are: NA, EU, AP"

            # Get both regular and duo milestones
            regular = self._get_milestone(rating_threshold, server, "0")
            duo = self._get_milestone(rating_threshold, server, "1")

            # Format responses
            k_rating = rating_threshold // 1000

            if not regular and not duo:
                if server:
                    return f"No one has reached {k_rating}k in {server} yet!"
                return f"No one has reached {k_rating}k in any server yet!"

            # Build combined response
            response = []

            # Add regular milestone if exists
            if regular:
                # Convert UTC to NY time
                ny_tz = pytz.timezone("America/New_York")
                utc_time = datetime.fromtimestamp(
                    int(float(regular["Timestamp"])), pytz.UTC
                )
                ny_time = utc_time.astimezone(ny_tz)
                date = ny_time.strftime(
                    "%B %d %I:%M %p ET"
                )  # e.g., "December 03 3:45 PM ET"

                server_str = (
                    server if server else regular["SeasonGameModeServer"].split("-")[2]
                )
                response.append(
                    f"{regular['PlayerName']} was the first to reach {k_rating}k in {server_str} on {date}"
                )

            # Add duo milestone if exists
            if duo:
                ny_tz = pytz.timezone("America/New_York")
                utc_time = datetime.fromtimestamp(
                    int(float(duo["Timestamp"])), pytz.UTC
                )
                ny_time = utc_time.astimezone(ny_tz)
                date = ny_time.strftime("%B %d %I:%M %p ET")

                server_str = (
                    server if server else duo["SeasonGameModeServer"].split("-")[2]
                )
                response.append(
                    f"In Duos: {duo['PlayerName']} was the first to reach {k_rating}k in {server_str} on {date}"
                )

            return " | ".join(response)

        except Exception as e:
            logger.error(f"Error getting milestone stats: {str(e)}")
            return "Error getting milestone stats"

    def _get_milestone(self, rating_threshold, server=None, game_mode="0"):
        """Helper to get milestone data for a specific mode"""
        try:
            milestone_table = boto3.resource("dynamodb").Table("MilestoneTracking")
            season = "14"

            if server:
                server = parseServer(server)
                if not server:
                    return None

                season_game_mode_server = f"{season}-{game_mode}-{server}"
                response = milestone_table.query(
                    KeyConditionExpression="SeasonGameModeServer = :sgs AND Milestone = :m",
                    ExpressionAttributeValues={
                        ":sgs": season_game_mode_server,
                        ":m": Decimal(str(rating_threshold)),
                    },
                )
            else:
                response = milestone_table.scan(
                    FilterExpression="Milestone = :m AND begins_with(SeasonGameModeServer, :prefix)",
                    ExpressionAttributeValues={
                        ":m": Decimal(str(rating_threshold)),
                        ":prefix": f"{season}-{game_mode}-",
                    },
                )

            items = response.get("Items", [])
            return min(items, key=lambda x: int(x["Timestamp"])) if items else None

        except Exception as e:
            logger.error(f"Error in _get_milestone: {str(e)}")
            return None

    def get_top_players_global(self, game_mode="0", limit=10):
        """Get top players globally across all servers"""
        try:
            top10Global = []

            for region in ['NA', 'EU', 'AP']:
                game_mode_server = f"{game_mode}#{region}"
                top10Response = self.table.query(
                    IndexName="RankLookupIndex",
                    KeyConditionExpression=Key("GameModeServer").eq(game_mode_server),
                    ProjectionExpression="LatestRating, PlayerName",  # No alias required
                    Limit=limit,
                    ScanIndexForward=True,  # Ascending order to get top ranks
                )
                top10Response = [
                    {"LatestRating": item["LatestRating"], "Server": region, "PlayerName": item["PlayerName"]}
                    for item in top10Response.get("Items", [])
                ]

                top10Global.extend(top10Response)

            top10Global = sorted(top10Global, key=lambda x: int(x["LatestRating"]), reverse=True)[:limit]

            return top10Global

        except Exception as e:
            logger.error(f"Error getting top players globally: {str(e)}")
            return []

    def add_alias(self, alias, player_name):
        """Add an alias for a player"""
        try:
            self.alias_table.put_item(
                Item={"Alias": alias, "PlayerName": player_name}
            )
            return f"Alias {alias} added for {player_name}"
        except Exception as e:
            logger.error(f"Error adding alias: {str(e)}")
            return f"Error adding alias: {str(e)}"

    def delete_alias(self, alias):
        """Delete an alias"""
        try:
            self.alias_table.delete_item(Key={"Alias": alias})
            return f"Alias {alias} deleted successfully"
        except Exception as e:
            logger.error(f"Error deleting alias: {str(e)}")
            return f"Error deleting alias: {str(e)}"

    def add_channel(self, channel, player_name=channel):
        """Add a channel to the channel table"""
        try:
            self.channel_table.put_item(Item={"ChannelName": channel, "PlayerName": player_name})
            return f"Channel {channel} added successfully with the player_name:{player_name}"
        except Exception as e:
            logger.error(f"Error adding channel: {str(e)}")
            return f"Error adding channel: {str(e)}"

    def delete_channel(self, channel):
        """Delete a channel from the channel table"""
        try:
            self.channel_table.delete_item(Key={"ChannelName": channel})
            return f"Channel {channel} deleted successfully"
        except Exception as e:
            logger.error(f"Error deleting channel: {str(e)}")
            return f"Error deleting channel: {str(e)}"

    def get_patch_link(self):
        try:
            return self.patch_link
        except Exception as e:
            logger.error(f"Error getting patch link: {str(e)}")
            return f"Error getting patch link: {str(e)}"

    async def fetchPatchLink(self):
        # URL of the API
        api_url = "https://hearthstone.blizzard.com/en-us/api/blog/articleList/?page=1&pageSize=4"

        # Send a request to fetch the JSON data from the API
        response = requests.get(api_url)

        # Check if the request was successful
        if response.status_code == 200:
            # Parse the JSON response
            data = response.json()

            # Loop through each article in the data
            for article in data:
                content = article.get("content", "")  # Extract the content field
                # Check if 'battlegrounds' is mentioned in the content
                if "battlegrounds" in content.lower():
                    # Extract and print the article's 'defaultUrl'
                    article_url = article.get("defaultUrl")
                    title = article.get("title")
                    self.patch_link = f"{title}: {article_url}"
                    print(f"{title}: {article_url}")
                    return
            else:
                print("No article containing 'battlegrounds' found.")
        else:
            print(f"Failed to retrieve data. Status code: {response.status_code}")

def get_la_midnight_today():
    """Get timestamp for today's midnight in LA time"""
    la_tz = pytz.timezone('America/Los_Angeles')
    la_now = datetime.now(la_tz)
    naive_midnight = la_now.replace(hour=0, minute=0, second=0, microsecond=0).replace(tzinfo=None)
    la_midnight = la_tz.localize(naive_midnight)
    print(f"\n=== Debug Info (get_la_midnight_today) ===")
    print(f"LA now: {la_now}")
    print(f"LA midnight: {la_midnight}")
    print(f"LA midnight timestamp: {int(la_midnight.timestamp())}")
    return int(la_midnight.timestamp())

def get_la_monday_midnight():
    """Get timestamp for most recent Monday midnight in LA time"""
    la_tz = pytz.timezone('America/Los_Angeles')
    la_now = datetime.now(la_tz)
    days_since_monday = la_now.weekday()
    naive_monday = (la_now - timedelta(days=days_since_monday)).replace(hour=0, minute=0, second=0, microsecond=0).replace(tzinfo=None)
    la_monday_midnight = la_tz.localize(naive_monday)
    return int(la_monday_midnight.timestamp())<|MERGE_RESOLUTION|>--- conflicted
+++ resolved
@@ -152,11 +152,7 @@
         return max(response["Items"], key=lambda x: x["LatestRating"])
 
     def get_player_history(self, player_name, server=None, game_mode="0", hours=24, start_time=None):
-<<<<<<< HEAD
         """Get a player's rating history with the most recent entry before the cutoff."""
-=======
-        """Get a player's rating history"""
->>>>>>> 68ec3f23
         player_name = self._resolve_name(player_name)
 
         if not server:
@@ -174,7 +170,6 @@
         if not response.get("Items"):
             return None
 
-<<<<<<< HEAD
         history = response["Items"][0].get("RatingHistory", [])
         cutoff = start_time or int((datetime.now(timezone.utc) - timedelta(hours=hours)).timestamp())
         la_tz = pytz.timezone("America/Los_Angeles")
@@ -192,37 +187,6 @@
 
         if last_entry_before_cutoff:
             recent_history.insert(0, last_entry_before_cutoff)  # Ensure we include the last entry before cutoff
-=======
-        # Get history within time window
-        history = response["Items"][0].get("RatingHistory", [])
-        
-        if start_time:
-            cutoff = start_time
-        else:
-            # If no start_time provided, use hours ago in UTC
-            cutoff = int((datetime.now(timezone.utc) - timedelta(hours=hours)).timestamp())
-
-        # Convert timestamps to LA time for comparison
-        la_tz = pytz.timezone('America/Los_Angeles')
-        recent_history = []
-        
-        print(f"\n=== Debug Info (get_player_history) ===")
-        print(f"Cutoff timestamp: {cutoff}")
-        print(f"Cutoff datetime LA: {datetime.fromtimestamp(cutoff, la_tz)}")
-        
-        for h in history:
-            timestamp = int(float(h[1]))
-            entry_time_utc = datetime.fromtimestamp(timestamp, timezone.utc)
-            entry_time_la = entry_time_utc.astimezone(la_tz)
-            print(f"Entry time LA: {entry_time_la}, Rating: {h[0]}")
-            
-            # Convert both timestamps to LA time for comparison
-            cutoff_la = datetime.fromtimestamp(cutoff, timezone.utc).astimezone(la_tz)
-            entry_time_la = datetime.fromtimestamp(timestamp, timezone.utc).astimezone(la_tz)
-            
-            if entry_time_la >= cutoff_la:
-                recent_history.append(h)
->>>>>>> 68ec3f23
 
         return recent_history
 
@@ -433,7 +397,6 @@
         from datetime import datetime, timedelta
         import pytz
 
-<<<<<<< HEAD
         # Get current time in Los Angeles timezone
         la_tz = pytz.timezone("America/Los_Angeles")
         now = datetime.now(la_tz)
@@ -500,15 +463,8 @@
 
     def format_daily_stats(self, player_or_rank, server=None, game_mode="0"):
         player_or_rank = "".join(c for c in player_or_rank if c.isprintable()).strip()
-=======
-        # Handle rank lookup or name resolution
->>>>>>> 68ec3f23
-        player_name, server, error = self._handle_rank_or_name(player_or_rank, server, game_mode)
-        if error:
-            return error
 
         resolved_name = self._resolve_name(player_name)
-<<<<<<< HEAD
         midnight_timestamp = get_la_midnight_today()
         yesterday_timestamp = midnight_timestamp - 24 * 60 * 60
         history = self.get_player_history(resolved_name, server, game_mode, start_time=yesterday_timestamp)
@@ -549,49 +505,6 @@
         deltas = [progression[i] - (progression[i - 1] if i > 0 else starting_rating) for i in range(len(progression))]
         total_change = progression[-1] - starting_rating if progression else 0
 
-=======
-
-        # Get today's midnight timestamp in LA timezone
-        midnight_timestamp = get_la_midnight_today()
-
-        # Get history starting from the last game before today
-        yesterday_timestamp = midnight_timestamp - 24 * 60 * 60  # One day before today
-        history = self.get_player_history(resolved_name, server, game_mode, start_time=yesterday_timestamp)
-
-        # No history means no games
-        if not history:
-            # Get current stats for fallback response
-            stats = self.get_player_stats(resolved_name, server, game_mode)
-            if not stats:
-                return f"{resolved_name} is not on {server if server else 'any'} BG leaderboards"
-            return f"{resolved_name} is rank {stats['CurrentRank']} in {stats['Server']} at {stats['LatestRating']} with 0 games played."
-
-        # Split history into yesterday's last game and today's games
-        la_tz = pytz.timezone("America/Los_Angeles")
-        starting_rating = None
-        progression = []
-        games_played = 0
-
-        # Identify the starting rating
-        for entry in history:
-            rating, timestamp = int(entry[0]), int(float(entry[1]))
-            entry_time = datetime.fromtimestamp(timestamp, timezone.utc).astimezone(la_tz)
-
-            if entry_time < datetime.fromtimestamp(midnight_timestamp, la_tz):
-                starting_rating = rating
-            else:
-                # Add today's games
-                progression.append(rating)
-
-        if starting_rating is None:
-            return f"Error: Unable to find starting rating for {resolved_name}."
-
-        # Calculate deltas
-        deltas = [progression[i] - (progression[i - 1] if i > 0 else starting_rating) for i in range(len(progression))]
-        total_change = progression[-1] - starting_rating if progression else 0
-
-        # Logging timestamps for debug
->>>>>>> 68ec3f23
         logger.info(f"Starting rating timestamp: {history[0][1]}, LA time: {datetime.fromtimestamp(int(float(history[0][1])), la_tz)}")
         logger.info(f"Ending rating timestamp: {history[-1][1]}, LA time: {datetime.fromtimestamp(int(float(history[-1][1])), la_tz)}")
 
@@ -600,11 +513,7 @@
         total_change_str = f" ({'+' if total_change > 0 else ''}{total_change})"
         changes_str = ", ".join(f"{'+' if c > 0 else ''}{c}" for c in deltas)
 
-<<<<<<< HEAD
         # Get current stats for rank info
-=======
-        # Current stats for rank info
->>>>>>> 68ec3f23
         stats = self.get_player_stats(resolved_name, server, game_mode)
         if not stats:
             stats = {
