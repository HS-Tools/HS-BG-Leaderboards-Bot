--- conflicted
+++ resolved
@@ -22,26 +22,6 @@
             url = os.environ['ENDPOINT_URL']
 
         self.database = data.RankingDatabaseClient( endpoint_url=url )
-<<<<<<< HEAD
-        try:
-            print(f"trying to create a table")
-            self.database.create_table()
-            print(f"table made, filling table")
-            snapshot, lastUpdated, season = getLeaderboardSnapshot(['US'],'BG',1, verbose=True)
-            for region in snapshot.keys():
-                for player in snapshot[region].keys():
-                    rating = snapshot[region][player]['rating']
-                    rank = snapshot[region][player]['rank']
-                    player = player.decode('utf-8')
-                    self.database.put_item(region=region, player=player,rating=rating,rank=rank, lastUpdate=lastUpdated[region])
-
-        except Exception as e:
-            print('exception',e)
-            print("table was not created, assume it exists")
-
-        print(f"creating bot")
-        self.bot = LeaderBoardBot( endpoint_url=url )
-=======
         setup_production_environment(self.database, url)
         tables = [table.name for table in self.database.resource.tables.all()]
 
@@ -70,7 +50,6 @@
             self.bot.updateAlias()
         if jeef in self.bot.getChannels():
             self.bot.channel_table.delete_item( Key={'ChannelName':jeef} )
->>>>>>> 5a7efb3b
 
     def testGetPlayerData(self):
         items = self.bot.getPlayerData('vaguerabbit', self.bot.table )
