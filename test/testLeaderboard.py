--- conflicted
+++ resolved
@@ -11,32 +11,11 @@
     @classmethod
     def setUpClass(self):
         ## do 1 poll from the server to minimize repeated api calls, fill server with data from season 2 which shouldn't change
-<<<<<<< HEAD
-
-        ## ,
-        print(f"setting up environment")
-
-        if 'AWS_ACCESS_KEY_ID' not in os.environ.keys():
-            os.environ['AWS_ACCESS_KEY_ID'] = 'DUMMYIDEXAMPLE'
-        if 'AWS_SECRET_ACCESS_KEY' not in os.environ.keys():
-            os.environ['AWS_SECRET_ACCESS_KEY'] = 'DUMMYEXAMPLEKEY'
-        if 'REGION' not in os.environ.keys():
-            os.environ['REGION'] = 'us-west-2'
-        if 'TABLE_NAME' not in os.environ.keys():
-            os.environ['TABLE_NAME'] = 'testTable'
-=======
->>>>>>> 02337da3
         url = "http://localhost:8000"
         if 'ENDPOINT_URL' in os.environ.keys():
             url = os.environ['ENDPOINT_URL']
 
-<<<<<<< HEAD
-        print(f"connecting to the db @ {url}")
-        self.database = data.RankingDatabaseClient( url )
-        print(f"connected to db")
-=======
         self.database = data.RankingDatabaseClient( endpoint_url=url )
->>>>>>> 02337da3
         try:
             print(f"trying to create a table")
             self.database.create_table()
@@ -53,12 +32,8 @@
             print('exception',e)
             print("table was not created, assume it exists")
 
-<<<<<<< HEAD
         print(f"creating bot")
-        self.bot = LeaderBoardBot( url=url )
-=======
         self.bot = LeaderBoardBot( endpoint_url=url )
->>>>>>> 02337da3
 
     def testGetPlayerData(self):
         items = self.bot.getPlayerData('vaguerabbit', self.bot.table )
@@ -139,10 +114,7 @@
 
 
 if __name__ == '__main__':
-<<<<<<< HEAD
     print(f"testing leaderboardBot")
-=======
     from dotenv import load_dotenv, dotenv_values
     load_dotenv('.test-env')
->>>>>>> 02337da3
     unittest.main()